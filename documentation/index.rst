.. include:: includes/intro.rst

Find the `AgentOS sourcecode on Github <https://github.com/agentos-project/agentos>`_.

.. include:: includes/install_and_try.rst

Next, check out the :doc:`quickstart`.

.. toctree::
   :hidden:
   :maxdepth: 2

   Home <self>
   quickstart
   motivation
   architecture_and_design
   agent_directories
<<<<<<< HEAD
   programming_agents
=======
   example_agents
>>>>>>> b7ea6b3b
   agentos_development
   api/index<|MERGE_RESOLUTION|>--- conflicted
+++ resolved
@@ -15,10 +15,7 @@
    motivation
    architecture_and_design
    agent_directories
-<<<<<<< HEAD
    programming_agents
-=======
    example_agents
->>>>>>> b7ea6b3b
    agentos_development
    api/index